--- conflicted
+++ resolved
@@ -26,7 +26,7 @@
 # mapping to translate request for table resources
 TABLE_MAPPING = {
     'tag': 'tags',
-    'schema': 'schema_name.raw',
+    'schema': 'schema.raw',
     'table': 'name.raw',
     'column': 'column_names.raw',
     'database': 'database.raw'
@@ -298,17 +298,6 @@
 
         s = Search(using=self.elasticsearch, index=current_index)
 
-<<<<<<< HEAD
-=======
-        mapping = {
-            'tag': 'tags',
-            'schema': 'schema.raw',
-            'table': 'name.raw',
-            'column': 'column_names.raw',
-            'database': 'database.raw'
-        }
-
->>>>>>> 3d593cf4
         if query_term:
             query_name = {
                 "function_score": {
@@ -426,7 +415,7 @@
         # TODO: Might be some issue with using wildcard & underscore
         # https://discuss.elastic.co/t/wildcard-search-with-underscore-is-giving-no-result/114010/8
         return f'(name:(*{query_term}*) OR name:({query_term}) ' \
-               f'OR schema_name:(*{query_term}*) OR schema_name:({query_term}) ' \
+               f'OR schema:(*{query_term}*) OR schema:({query_term}) ' \
                f'OR description:(*{query_term}*) OR description:({query_term}) ' \
                f'OR column_names:(*{query_term}*) OR column_names:({query_term}) ' \
                f'OR column_descriptions:(*{query_term}*) OR column_descriptions:({query_term}))'
